# -*- coding: utf-8 -*-
from __future__ import absolute_import

import unittest
import sys
from collections import namedtuple
from functools import reduce
from operator import add

from functional.util import (ReusableFile, is_namedtuple, lazy_parallelize, split_every, pack,
                             unpack, GZFile)

<<<<<<< HEAD
from functional.util import (ReusableFile, is_namedtuple, lazy_parallelize, split_every, pack,
                             unpack, compute_partition_size)
=======
>>>>>>> 9b98c99d

Data = namedtuple('Tuple', 'x y')


class TestUtil(unittest.TestCase):
    def test_reusable_file(self):
        license_file_lf = ReusableFile('LICENSE.txt')
        with open('LICENSE.txt') as license_file:
            self.assertEqual(list(license_file), list(license_file_lf))
        iter_1 = iter(license_file_lf)
        iter_2 = iter(license_file_lf)
        self.assertEqual(list(iter_1), list(iter_2))

    def test_is_namedtuple(self):
        self.assertTrue(is_namedtuple(Data(1, 2)))
        self.assertFalse(is_namedtuple((1, 2, 3)))
        self.assertFalse(is_namedtuple([1, 2, 3]))
        self.assertFalse(is_namedtuple(1))

    # Skipping tests on pypy because of https://github.com/uqfoundation/dill/issues/73
    @unittest.skipIf('__pypy__' in sys.builtin_module_names, 'Skip parallel tests on pypy')
    def test_lazy_parallelize(self):
        self.assertListEqual(list(range(10)), reduce(add, lazy_parallelize(lambda x: x, range(10))))
        self.assertListEqual(list(range(10)), list(
            reduce(add, lazy_parallelize(lambda x: x, range(10), processes=10000))))

        def f():
            yield 0
        self.assertListEqual([[0]], list(lazy_parallelize(lambda x: x, f())))

    def test_split_every(self):
        result = iter([1, 2, 3, 4])
        self.assertListEqual(list(split_every(2, result)), [[1, 2], [3, 4]])
        result = iter([1, 2, 3, 4, 5])
        self.assertListEqual(list(split_every(2, result)), [[1, 2], [3, 4], [5]])

    # Skipping tests on pypy because of https://github.com/uqfoundation/dill/issues/73
    @unittest.skipIf('__pypy__' in sys.builtin_module_names, 'Skip parallel tests on pypy')
    def test_pack_unpack(self):
        packed = pack(map, [lambda x: x * 2, range(4)])
        self.assertListEqual(unpack(packed), [0, 2, 4, 6])

<<<<<<< HEAD
    def test_compute_partition_size(self):
        result = compute_partition_size([0, 1, 2], 2)
        self.assertEqual(result, 2)
        result = compute_partition_size([0, 1, 2, 3], 2)
        self.assertEqual(result, 2)
        result = compute_partition_size(iter([0, 1, 2, 3]), 2)
        self.assertEqual(result, 1)
=======
    def test_gzip_file(self):
        file_name = 'functional/test/data/test.txt.gz'
        expect = [
            'line0\n',
            'line1\n',
            'line2',
        ]
        self.assertListEqual(expect, list(GZFile(file_name, mode='rt', encoding="utf-8")))

        expect = [
            b'line0\n',
            b'line1\n',
            b'line2',
        ]
        self.assertListEqual(expect, list(GZFile(file_name, mode='rb')))
>>>>>>> 9b98c99d
<|MERGE_RESOLUTION|>--- conflicted
+++ resolved
@@ -8,13 +8,8 @@
 from operator import add
 
 from functional.util import (ReusableFile, is_namedtuple, lazy_parallelize, split_every, pack,
-                             unpack, GZFile)
+                             unpack, compute_partition_size, GZFile)
 
-<<<<<<< HEAD
-from functional.util import (ReusableFile, is_namedtuple, lazy_parallelize, split_every, pack,
-                             unpack, compute_partition_size)
-=======
->>>>>>> 9b98c99d
 
 Data = namedtuple('Tuple', 'x y')
 
@@ -57,7 +52,6 @@
         packed = pack(map, [lambda x: x * 2, range(4)])
         self.assertListEqual(unpack(packed), [0, 2, 4, 6])
 
-<<<<<<< HEAD
     def test_compute_partition_size(self):
         result = compute_partition_size([0, 1, 2], 2)
         self.assertEqual(result, 2)
@@ -65,7 +59,7 @@
         self.assertEqual(result, 2)
         result = compute_partition_size(iter([0, 1, 2, 3]), 2)
         self.assertEqual(result, 1)
-=======
+
     def test_gzip_file(self):
         file_name = 'functional/test/data/test.txt.gz'
         expect = [
@@ -80,5 +74,4 @@
             b'line1\n',
             b'line2',
         ]
-        self.assertListEqual(expect, list(GZFile(file_name, mode='rb')))
->>>>>>> 9b98c99d
+        self.assertListEqual(expect, list(GZFile(file_name, mode='rb')))